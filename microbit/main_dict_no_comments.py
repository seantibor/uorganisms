from microbit import display, button_a, button_b, Image
from os import listdir
from random import choice, randint
from time import ticks_ms, sleep
import radio
import gc

maturity = randint(30, 60)  # time to reproduce in seconds
last_reproduction = 0

FILE = 'organism.txt'

<<<<<<< HEAD
state = 'WAIT'
=======
state = "WAIT"
>>>>>>> aac3ff01

def combine_traits(trait1, trait2):
    trait = [choice(trait1), choice(trait2)]

    return ''.join(sorted(trait))


def org_from_repr(repr_string):
    repr_list = repr_string.split(',')
    org_dict = {
        'parent1': None if repr_list[3] == 'None' else int(repr_list[3]),
        'parent2': None if repr_list[4] == 'None' else int(repr_list[4]),
        'gender': repr_list[1],
        'color': repr_list[2],
        'creation_time': int(repr_list[5]),
        'generation': int(repr_list[6])
    }
    return org_dict


def create_genesis_org():
    org_dict = {
        'parent1': None,
        'parent2': None,
        'gender': choice(('XX', 'XY')),
        'color': choice(('BB', 'Bb', 'bB', 'bb')),
        'creation_time': ticks_ms(),
        'generation': 0
    }
    return org_dict


def create_org_from_parents(parent1, parent2):
    if parent1['gender'] == parent2['gender']:
        return False
    org_dict = {
        'parent1': get_org_hash(parent1),
        'parent2': get_org_hash(parent2),
        'gender': combine_traits(parent1['gender'], parent2['gender']),
        'color': combine_traits(parent1['color'], parent2['color']),
        'creation_time': ticks_ms(),
        'generation': max(parent1['generation'], parent2['generation']) + 1
    }
    return org_dict


def write_string(s, filename):
    with open(filename, 'wt') as f:
        f.write(s)


def load_organism(filename):
    if filename not in listdir():
        return None
    with open(filename, 'rt') as f:
        loaded_org = org_from_repr(f.read())
    return loaded_org


def org_to_string(org):
    return ','.join([str(get_org_hash(org)),
                     org['gender'],
                     org['color'],
                     str(org['parent1']),
                     str(org['parent2']),
                     str(org['creation_time']),
                     str(org['generation'])])


def get_org_hash(org):
    return None if org is None else hash(','.join([str(org['creation_time']),
                                                   org['gender'],
                                                   org['color'],
                                                   str(org['parent1']),
                                                   str(org['parent2']),
                                                   str(org['generation'])
                                                   ]))


def print_org(org):
    print('''Organism {}
          Gen {}
          P1: {}
          P2: {}
          Gender: {}
          Color: {}
          Time: {}'''.format(get_org_hash(org),
                             org['generation'],
                             org['parent1'],
                             org['parent2'],
                             org['gender'],
                             org['color'],
                             org['creation_time']
                             ))


org = load_organism(FILE)
if org is None:
    org = create_genesis_org()
    write_string(org_to_string(org), FILE)
print_org(org)

radio.on()
radio.config(length=100)
while True:
    
    display.show(state[0], delay=100, wait=False)    
    msg = radio.receive()

    if msg == 'LOCK':
        state = msg
        continue
    elif state == 'LOCK' and msg == 'UNLOCK':
        state = 'WAIT'

    if state == 'LOCK':
        continue
    
    if msg == 'RESET':
        org = create_genesis_org()
        print_org(org)
        write_string(org_to_string(org), FILE)
        
    gc.collect()

    if ticks_ms() < last_reproduction + maturity * 1000:
        state = 'WAIT'
    elif state == 'WAIT':
        state = 'RECV'

    elif button_b.was_pressed() and state == 'RECV':
        state = 'SEND'
        msg = 'SREQ|{}'.format(org_to_string(org))
        radio.send(msg)

    if state == 'RECV':
        if msg is not None and msg[:4] == 'SREQ':
            new_org = org_from_repr(msg[5:])
            if new_org['gender'] != org['gender']:
                print('Parent 1:')
                print_org(org)
                print('Parent 2:')
                print_org(new_org)
                radio.send('SRSP|{}'.format(org_to_string(org)))
                org = create_org_from_parents(new_org, org)
                print('Offspring:')
                print_org(org)
                write_string(org_to_string(org), FILE)
                display.show(Image.YES, wait=True, clear=True)
                last_reproduction = ticks_ms()

            else:
                display.show(Image.NO, wait=True, clear=True)
                print('ignoring same-gender reproduction request')
    elif state == 'SEND':
        deadline = ticks_ms() + 500
        while ticks_ms() < deadline:
            msg = radio.receive()
            if msg is not None and msg[:4] == 'SRSP':
                new_org = org_from_repr(msg[5:])
                print('Parent 1:')
                print_org(org)
                print('Parent 2:')
                print_org(new_org)
                org = create_org_from_parents(org, new_org)
                write_string(org_to_string(org), FILE)
                print('Offspring:')
                print_org(org)
                radio.send('SACK|{}'.format(org_to_string(org)))
                display.show(Image.YES, wait=True, clear=True)
                state = 'RECV'
                last_reproduction = ticks_ms()
                break
        if state == 'SEND':
            display.show(Image.NO, wait=True, clear=True)
            state = 'RECV'

    print((gc.mem_free(),))<|MERGE_RESOLUTION|>--- conflicted
+++ resolved
@@ -10,11 +10,7 @@
 
 FILE = 'organism.txt'
 
-<<<<<<< HEAD
-state = 'WAIT'
-=======
 state = "WAIT"
->>>>>>> aac3ff01
 
 def combine_traits(trait1, trait2):
     trait = [choice(trait1), choice(trait2)]
